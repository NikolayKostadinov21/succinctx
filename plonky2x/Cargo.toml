--- conflicted
+++ resolved
@@ -33,16 +33,12 @@
 dotenv = "0.15.0"
 array-macro = "2.1.5"
 tracing = "0.1.37"
-<<<<<<< HEAD
 num-bigint = { version = "0.4", features = ["rand"] }
-
-=======
 base64 = "0.13"
 futures = "0.3.28"
 lazy_static = "1.4.0"
 ff = {package="ff" , version="0.13", features = ["derive"]}
 env_logger = "0.9.0"
->>>>>>> ae1c996d
 
 [dev-dependencies]
 plonky2 = { git = "https://github.com/mir-protocol/plonky2.git", features = ["gate_testing"]}
