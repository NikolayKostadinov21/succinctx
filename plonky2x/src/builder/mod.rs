mod boolean;
<<<<<<< HEAD
mod io;
=======
>>>>>>> 798d4af4
mod proof;

use ethers::providers::{Http, Provider};
use plonky2::field::extension::Extendable;
use plonky2::field::goldilocks_field::GoldilocksField;
use plonky2::hash::hash_types::RichField;
use plonky2::iop::generator::SimpleGenerator;
use plonky2::iop::target::{BoolTarget, Target};
use plonky2::plonk::circuit_builder::CircuitBuilder as _CircuitBuilder;
use plonky2::plonk::circuit_data::CircuitConfig;
use plonky2::plonk::config::GenericConfig;

pub use self::io::CircuitIO;
use crate::circuit::Circuit;
use crate::ethutils::beacon::BeaconClient;
use crate::vars::{BoolVariable, CircuitVariable, Variable};

/// The universal api for building circuits using `plonky2x`.
pub struct CircuitBuilder<F: RichField + Extendable<D>, const D: usize> {
    pub api: _CircuitBuilder<F, D>,
    pub io: CircuitIO<D>,
    pub execution_client: Option<Provider<Http>>,
    pub beacon_client: Option<BeaconClient>,
}

/// The default suggested circuit builder using the Goldilocks field and the fast recursion config.
pub struct CircuitBuilderX {}

impl CircuitBuilderX {
    /// Creates a new builder.
    pub fn new() -> CircuitBuilder<GoldilocksField, 2> {
        CircuitBuilder::<GoldilocksField, 2>::new()
    }
}

impl<F: RichField + Extendable<D>, const D: usize> CircuitBuilder<F, D> {
    /// Creates a new builder.
    pub fn new() -> Self {
        let config = CircuitConfig::standard_recursion_config();
        let api = _CircuitBuilder::new(config);
        Self {
            api,
            io: CircuitIO::new(),
            beacon_client: None,
            execution_client: None,
        }
    }

    pub fn set_execution_client(&mut self, client: Provider<Http>) {
        self.execution_client = Some(client);
    }

    pub fn set_beacon_client(&mut self, client: BeaconClient) {
        self.beacon_client = Some(client);
    }

    /// Build the circuit.
    pub fn build<C: GenericConfig<D, F = F>>(mut self) -> Circuit<F, C, D> {
        if self.io.evm.is_some() {
            let io = self.io.evm.as_ref().unwrap();
            let inputs: Vec<Target> = io.input_bytes.iter().flat_map(|b| b.targets()).collect();
            let outputs: Vec<Target> = io.output_bytes.iter().flat_map(|b| b.targets()).collect();
            self.register_public_inputs(inputs.as_slice());
            self.register_public_inputs(outputs.as_slice());
        } else if self.io.field.is_some() {
            let io = self.io.field.as_ref().unwrap();
            let inputs: Vec<Target> = io.input_variables.iter().map(|v| v.0).collect();
            let outputs: Vec<Target> = io.output_variables.iter().map(|v| v.0).collect();
            self.register_public_inputs(inputs.as_slice());
            self.register_public_inputs(outputs.as_slice());
        } else {
            todo!()
        }

        let data = self.api.build();
        Circuit { data, io: self.io }
    }

    /// Add simple generator.
    pub fn add_simple_generator<G: SimpleGenerator<F, D> + Clone>(&mut self, generator: &G) {
        self.api.add_simple_generator(generator.clone())
    }

    /// Initializes a variable with no value in the circuit.
    pub fn init<V: CircuitVariable>(&mut self) -> V {
        V::init(self)
    }

    /// Initializes a variable with a constant value in the circuit.
    pub fn constant<V: CircuitVariable>(&mut self, value: V::ValueType<F>) -> V {
        V::constant(self, value)
    }

    /// Registers the given targets as public inputs.
    pub fn register_public_inputs(&mut self, inputs: &[Target]) {
        self.api.register_public_inputs(inputs);
    }

    /// Add returns res = i1 + i2 + ...
    pub fn add_many(&mut self, values: &[Variable]) -> Variable {
        let mut acc = values[0].0;
        for i in 1..values.len() {
            acc = self.api.add(acc, values[i].0);
        }
        acc.into()
    }

    /// Sub returns res = i1 - i2 - ...
    pub fn sub_many(&mut self, values: &[Variable]) -> Variable {
        let mut acc = values[0].0;
        for i in 1..values.len() {
            acc = self.api.sub(acc, values[i].0);
        }
        acc.into()
    }

    /// Mul returns res = i1 * i2 * ...
    pub fn mul_many(&mut self, values: &[Variable]) -> Variable {
        let mut acc = values[0].0;
        for i in 1..values.len() {
            acc = self.api.mul(acc, values[i].0);
        }
        acc.into()
    }

    /// Inverse returns res = 1 / i1.
    pub fn inverse(&mut self, i1: Variable) -> Variable {
        self.api.inverse(i1.0).into()
    }

    /// Select if b is true, yields i1 else yields i2.
    pub fn select(&mut self, selector: BoolVariable, i1: Variable, i2: Variable) -> Variable {
        self.api
            .select(BoolTarget::new_unsafe(selector.0 .0), i1.0, i2.0)
            .into()
    }

    /// Returns 1 if i1 is zero, 0 otherwise as a boolean.
    pub fn is_zero(&mut self, i1: Variable) -> BoolVariable {
        let zero = self.api.zero();
        self.api.is_equal(i1.0, zero).target.into()
    }

    /// Fails if i1 != i2.
    pub fn assert_is_equal(&mut self, i1: Variable, i2: Variable) {
        self.api.connect(i1.0, i2.0);
    }
}

impl<F: RichField + Extendable<D>, const D: usize> Default for CircuitBuilder<F, D> {
    fn default() -> Self {
        Self::new()
    }
}

#[cfg(test)]
pub(crate) mod tests {

    use plonky2::field::types::Field;

    use super::CircuitBuilderX;
    use crate::prelude::*;

    #[test]
    fn test_simple_circuit_with_field_io() {
        // Define your circuit.
        let mut builder = CircuitBuilderX::new();
        let a = builder.read::<Variable>();
        let b = builder.read::<Variable>();
        let c = builder.add(a, b);
        builder.write(c);

        // Build your circuit.
        let circuit = builder.build::<PoseidonGoldilocksConfig>();

        // Write to the circuit input.
        let mut input = circuit.input();
        input.write::<Variable>(GoldilocksField::TWO.into());
        input.write::<Variable>(GoldilocksField::TWO.into());

        // Generate a proof.
        let (proof, output) = circuit.prove(&input);

        // Verify proof.
        circuit.verify(&proof, &input, &output);

        // Read output.
        let sum = output.read::<Variable>();
        println!("{}", sum.0);
    }
}<|MERGE_RESOLUTION|>--- conflicted
+++ resolved
@@ -1,8 +1,5 @@
 mod boolean;
-<<<<<<< HEAD
 mod io;
-=======
->>>>>>> 798d4af4
 mod proof;
 
 use ethers::providers::{Http, Provider};
@@ -165,6 +162,7 @@
 
     use super::CircuitBuilderX;
     use crate::prelude::*;
+    use crate::vars::Bytes32Variable;
 
     #[test]
     fn test_simple_circuit_with_field_io() {
@@ -193,4 +191,32 @@
         let sum = output.read::<Variable>();
         println!("{}", sum.0);
     }
+
+    #[test]
+    fn test_simple_circuit_with_evm_io() {
+        // Define your circuit.
+        let mut builder = CircuitBuilderX::new();
+        let a = builder.evm_read::<ByteVariable>();
+        let b = builder.evm_read::<ByteVariable>();
+        let c = builder.xor(a, b);
+        builder.evm_write(c);
+
+        // Build your circuit.
+        let circuit = builder.build::<PoseidonGoldilocksConfig>();
+
+        // Write to the circuit input.
+        let mut input = circuit.input();
+        input.write::<Variable>(GoldilocksField::TWO.into());
+        input.write::<Variable>(GoldilocksField::TWO.into());
+
+        // Generate a proof.
+        let (proof, output) = circuit.prove(&input);
+
+        // Verify proof.
+        circuit.verify(&proof, &input, &output);
+
+        // Read output.
+        let sum = output.read::<Variable>();
+        println!("{}", sum.0);
+    }
 }