--- conflicted
+++ resolved
@@ -401,30 +401,9 @@
     use crate::ecc::ed25519::curve::eddsa::{verify_message, EDDSAPublicKey, EDDSASignature};
     use crate::ecc::ed25519::field::ed25519_base::Ed25519Base;
     use crate::ecc::ed25519::field::ed25519_scalar::Ed25519Scalar;
-<<<<<<< HEAD
-    use crate::ecc::ed25519::gadgets::eddsa::{
-        verify_signatures_circuit, verify_variable_signatures_circuit,
-    };
-    use crate::hash::sha::sha512::calculate_num_chunks;
-    use crate::num::biguint::WitnessBigUint;
-
-    static INIT: Once = Once::new();
-
-    fn setup() {
-        INIT.call_once(|| {
-            let mut builder_logger = env_logger::Builder::from_default_env();
-            builder_logger.format_timestamp(None);
-            builder_logger.filter_level(log::LevelFilter::Trace);
-            builder_logger
-                .try_init()
-                .expect("Failed to initialize logger");
-        });
-    }
-=======
     use crate::ecc::ed25519::gadgets::eddsa::{verify_signatures_circuit, verify_variable_signatures_circuit};
     use crate::num::biguint::WitnessBigUint;
     use crate::utils::setup_logger;
->>>>>>> a259b48c
 
     fn to_bits(msg: Vec<u8>) -> Vec<bool> {
         let mut res = Vec::new();
