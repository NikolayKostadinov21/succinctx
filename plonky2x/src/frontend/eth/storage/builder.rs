<<<<<<< HEAD
use ethers::providers::{JsonRpcClient, Provider};
=======
>>>>>>> 08eb1d0f
use ethers::types::{Address, U256};
use plonky2::field::extension::Extendable;
use plonky2::hash::hash_types::RichField;

use super::generators::storage::EthStorageProofGenerator;
use super::vars::{EthAccountVariable, EthHeaderVariable, EthLogVariable};
use crate::frontend::builder::CircuitBuilder;
use crate::frontend::eth::vars::AddressVariable;
use crate::frontend::vars::Bytes32Variable;

impl<F: RichField + Extendable<D>, const D: usize> CircuitBuilder<F, D> {
    pub fn get_storage_key_at(
        &mut self,
<<<<<<< HEAD
        mapping_location: U256,
        map_key: Bytes32Variable,
=======
        _mapping_location: U256,
        _map_key: Bytes32Variable,
>>>>>>> 08eb1d0f
    ) -> Bytes32Variable {
        todo!();
    }

    #[allow(non_snake_case)]
<<<<<<< HEAD
    pub fn eth_getStorageAt(
=======
    pub fn eth_get_storage_at(
>>>>>>> 08eb1d0f
        &mut self,
        address: AddressVariable,
        storage_key: Bytes32Variable,
        block_hash: Bytes32Variable,
    ) -> Bytes32Variable {
        let generator = EthStorageProofGenerator::new(self, address, storage_key, block_hash);
        self.add_simple_generator(&generator);
        generator.value
    }

    #[allow(non_snake_case)]
<<<<<<< HEAD
    pub fn eth_getBlockByHash(&mut self, block_hash: Bytes32Variable) -> EthHeaderVariable {
=======
    pub fn eth_get_block_by_hash(&mut self, _block_hash: Bytes32Variable) -> EthHeaderVariable {
>>>>>>> 08eb1d0f
        todo!()
    }

    #[allow(non_snake_case)]
<<<<<<< HEAD
    pub fn eth_getAccount(
        &mut self,
        address: Address,
        block_hash: Bytes32Variable,
=======
    pub fn eth_get_account(
        &mut self,
        _address: Address,
        _block_hash: Bytes32Variable,
>>>>>>> 08eb1d0f
    ) -> EthAccountVariable {
        todo!()
    }

    #[allow(non_snake_case)]
<<<<<<< HEAD
    pub fn eth_getTransactionReceipt(
        &mut self,
        transaction_hash: Bytes32Variable,
        block_hash: Bytes32Variable,
        log_index: usize,
=======
    pub fn eth_get_transaction_receipt(
        &mut self,
        _transaction_hash: Bytes32Variable,
        _block_hash: Bytes32Variable,
        _log_index: usize,
>>>>>>> 08eb1d0f
    ) -> EthLogVariable {
        todo!()
    }
}

#[cfg(test)]
mod tests {
    use std::env;

    use ethers::providers::{Http, Provider};
    use plonky2::plonk::config::PoseidonGoldilocksConfig;

    use super::*;
<<<<<<< HEAD
    use crate::prelude::{CircuitBuilderX, CircuitVariable};
=======
    use crate::prelude::CircuitBuilderX;
>>>>>>> 08eb1d0f
    use crate::utils::{address, bytes32};

    #[test]
    #[cfg_attr(feature = "ci", ignore)]
    #[allow(non_snake_case)]
<<<<<<< HEAD
    fn test_eth_getStorageAt() {
=======
    fn test_eth_get_storage_at() {
>>>>>>> 08eb1d0f
        dotenv::dotenv().ok();
        let rpc_url = env::var("RPC_1").unwrap();
        let provider = Provider::<Http>::try_from(rpc_url).unwrap();

        // This is the circuit definition
        let mut builder = CircuitBuilderX::new();
        builder.set_execution_client(provider);
        let block_hash = builder.read::<Bytes32Variable>();
        let address = builder.read::<AddressVariable>();
        let location = builder.read::<Bytes32Variable>();
        let value = builder.eth_get_storage_at(address, location, block_hash);
        builder.write(value);

<<<<<<< HEAD
        // This is the circuit definition
        let mut builder = CircuitBuilderX::new();
        builder.set_execution_client(provider);
        let block_hash = builder.read::<Bytes32Variable>();
        let address = builder.read::<AddressVariable>();
        let location = builder.read::<Bytes32Variable>();
        let value = builder.eth_getStorageAt(address, location, block_hash);
        builder.write(value);

        // Build your circuit.
        let circuit = builder.build::<PoseidonGoldilocksConfig>();

        // Write to the circuit input.
        // These values are taken from Ethereum block https://etherscan.io/block/17880427
        let mut input = circuit.input();
        input.write::<Bytes32Variable>(bytes32!(
            "0x281dc31bb78779a1ede7bf0f4d2bc5f07ddebc9f9d1155e413d8804384604bbe"
        ));
        input.write::<AddressVariable>(address!("0x55032650b14df07b85bF18A3a3eC8E0Af2e028d5"));
        input.write::<Bytes32Variable>(bytes32!(
            "0xad3228b676f7d3cd4284a5443f17f1962b36e491b30a40b2405849e597ba5fb5"
        ));

        // Generate a proof.
        let (proof, output) = circuit.prove(&input);

=======
        // Build your circuit.
        let circuit = builder.build::<PoseidonGoldilocksConfig>();

        // Write to the circuit input.
        // These values are taken from Ethereum block https://etherscan.io/block/17880427
        let mut input = circuit.input();
        input.write::<Bytes32Variable>(bytes32!(
            "0x281dc31bb78779a1ede7bf0f4d2bc5f07ddebc9f9d1155e413d8804384604bbe"
        ));
        input.write::<AddressVariable>(address!("0x55032650b14df07b85bF18A3a3eC8E0Af2e028d5"));
        input.write::<Bytes32Variable>(bytes32!(
            "0xad3228b676f7d3cd4284a5443f17f1962b36e491b30a40b2405849e597ba5fb5"
        ));

        // Generate a proof.
        let (proof, output) = circuit.prove(&input);

>>>>>>> 08eb1d0f
        // Verify proof.
        circuit.verify(&proof, &input, &output);

        // Read output.
        let circuit_value = output.read::<Bytes32Variable>();
        println!("{:?}", circuit_value);
        assert_eq!(
            circuit_value,
            bytes32!("0x0000000000000000000000dd4bc51496dc93a0c47008e820e0d80745476f2201"),
        );
    }
}<|MERGE_RESOLUTION|>--- conflicted
+++ resolved
@@ -1,7 +1,3 @@
-<<<<<<< HEAD
-use ethers::providers::{JsonRpcClient, Provider};
-=======
->>>>>>> 08eb1d0f
 use ethers::types::{Address, U256};
 use plonky2::field::extension::Extendable;
 use plonky2::hash::hash_types::RichField;
@@ -15,23 +11,14 @@
 impl<F: RichField + Extendable<D>, const D: usize> CircuitBuilder<F, D> {
     pub fn get_storage_key_at(
         &mut self,
-<<<<<<< HEAD
-        mapping_location: U256,
-        map_key: Bytes32Variable,
-=======
         _mapping_location: U256,
         _map_key: Bytes32Variable,
->>>>>>> 08eb1d0f
     ) -> Bytes32Variable {
         todo!();
     }
 
     #[allow(non_snake_case)]
-<<<<<<< HEAD
-    pub fn eth_getStorageAt(
-=======
     pub fn eth_get_storage_at(
->>>>>>> 08eb1d0f
         &mut self,
         address: AddressVariable,
         storage_key: Bytes32Variable,
@@ -43,44 +30,25 @@
     }
 
     #[allow(non_snake_case)]
-<<<<<<< HEAD
-    pub fn eth_getBlockByHash(&mut self, block_hash: Bytes32Variable) -> EthHeaderVariable {
-=======
     pub fn eth_get_block_by_hash(&mut self, _block_hash: Bytes32Variable) -> EthHeaderVariable {
->>>>>>> 08eb1d0f
         todo!()
     }
 
     #[allow(non_snake_case)]
-<<<<<<< HEAD
-    pub fn eth_getAccount(
-        &mut self,
-        address: Address,
-        block_hash: Bytes32Variable,
-=======
     pub fn eth_get_account(
         &mut self,
         _address: Address,
         _block_hash: Bytes32Variable,
->>>>>>> 08eb1d0f
     ) -> EthAccountVariable {
         todo!()
     }
 
     #[allow(non_snake_case)]
-<<<<<<< HEAD
-    pub fn eth_getTransactionReceipt(
-        &mut self,
-        transaction_hash: Bytes32Variable,
-        block_hash: Bytes32Variable,
-        log_index: usize,
-=======
     pub fn eth_get_transaction_receipt(
         &mut self,
         _transaction_hash: Bytes32Variable,
         _block_hash: Bytes32Variable,
         _log_index: usize,
->>>>>>> 08eb1d0f
     ) -> EthLogVariable {
         todo!()
     }
@@ -94,21 +62,13 @@
     use plonky2::plonk::config::PoseidonGoldilocksConfig;
 
     use super::*;
-<<<<<<< HEAD
-    use crate::prelude::{CircuitBuilderX, CircuitVariable};
-=======
     use crate::prelude::CircuitBuilderX;
->>>>>>> 08eb1d0f
     use crate::utils::{address, bytes32};
 
     #[test]
     #[cfg_attr(feature = "ci", ignore)]
     #[allow(non_snake_case)]
-<<<<<<< HEAD
-    fn test_eth_getStorageAt() {
-=======
     fn test_eth_get_storage_at() {
->>>>>>> 08eb1d0f
         dotenv::dotenv().ok();
         let rpc_url = env::var("RPC_1").unwrap();
         let provider = Provider::<Http>::try_from(rpc_url).unwrap();
@@ -120,16 +80,6 @@
         let address = builder.read::<AddressVariable>();
         let location = builder.read::<Bytes32Variable>();
         let value = builder.eth_get_storage_at(address, location, block_hash);
-        builder.write(value);
-
-<<<<<<< HEAD
-        // This is the circuit definition
-        let mut builder = CircuitBuilderX::new();
-        builder.set_execution_client(provider);
-        let block_hash = builder.read::<Bytes32Variable>();
-        let address = builder.read::<AddressVariable>();
-        let location = builder.read::<Bytes32Variable>();
-        let value = builder.eth_getStorageAt(address, location, block_hash);
         builder.write(value);
 
         // Build your circuit.
@@ -149,25 +99,6 @@
         // Generate a proof.
         let (proof, output) = circuit.prove(&input);
 
-=======
-        // Build your circuit.
-        let circuit = builder.build::<PoseidonGoldilocksConfig>();
-
-        // Write to the circuit input.
-        // These values are taken from Ethereum block https://etherscan.io/block/17880427
-        let mut input = circuit.input();
-        input.write::<Bytes32Variable>(bytes32!(
-            "0x281dc31bb78779a1ede7bf0f4d2bc5f07ddebc9f9d1155e413d8804384604bbe"
-        ));
-        input.write::<AddressVariable>(address!("0x55032650b14df07b85bF18A3a3eC8E0Af2e028d5"));
-        input.write::<Bytes32Variable>(bytes32!(
-            "0xad3228b676f7d3cd4284a5443f17f1962b36e491b30a40b2405849e597ba5fb5"
-        ));
-
-        // Generate a proof.
-        let (proof, output) = circuit.prove(&input);
-
->>>>>>> 08eb1d0f
         // Verify proof.
         circuit.verify(&proof, &input, &output);
 
