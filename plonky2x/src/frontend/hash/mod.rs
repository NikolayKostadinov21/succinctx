--- conflicted
+++ resolved
@@ -1,8 +1,5 @@
 pub mod bit_operations;
 pub mod blake2;
 pub mod keccak;
-<<<<<<< HEAD
-=======
 pub mod poseidon;
->>>>>>> f65325bb
 pub mod sha;