--- conflicted
+++ resolved
@@ -191,7 +191,6 @@
         }
     }
 
-<<<<<<< HEAD
     /// TODO: should we change to `eq`?
     /// Returns 1 if i1 == i2 and 0 otherwise as a BoolVariable
     pub fn is_equal<V: CircuitVariable>(&mut self, i1: V, i2: V) -> BoolVariable {
@@ -202,14 +201,14 @@
             result = self.and(target_eq, result);
         }
         result
-=======
+    }
+
     pub fn to_le_bits<V: EvmVariable>(&mut self, variable: V) -> Vec<BoolVariable> {
         variable.to_le_bits(self)
     }
 
     pub fn to_be_bits<V: EvmVariable>(&mut self, variable: V) -> Vec<BoolVariable> {
         variable.to_be_bits(self)
->>>>>>> d2adcc8b
     }
 }
 
