--- conflicted
+++ resolved
@@ -170,15 +170,11 @@
 		h[7] = bits.Add(api, h[7], sh)
 	}
 
-<<<<<<< HEAD
-	var digest [32]frontend.Variable
-=======
 	var digest [256]frontend.Variable
 	for i := 0; i < 8; i++ {
 		for j := 0; j < sha256WordLength; j++ {
 			digest[i*sha256WordLength+j] = h[i][j]
 		}
 	}
->>>>>>> a211607b
 	return digest
 }